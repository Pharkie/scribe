/**
 * @file api_handlers.cpp
 * @brief Implementation of API endpoint handlers
 * @author Adam Knowles
 * @date 2025
 * @copyright Copyright (c) 2025 Adam Knowles. All rights reserved.
 * @license Creative Commons Attribution-NonCommercial-ShareAlike 4.0 International
 */

#include "api_handlers.h"
#include "web_server.h"
#include "validation.h"
#include "../core/config.h"
#include "../core/config_loader.h"
#include "../core/config_utils.h"
#include "../core/logging.h"
#include "../core/mqtt_handler.h"
#include "../core/network.h"
#include "../core/printer_discovery.h"
#include "../hardware/hardware_buttons.h"
#include "../content/unbidden_ink.h"
#include "../utils/time_utils.h"
#include <vector>
#include "../utils/json_helpers.h"
#include <ESPAsyncWebServer.h>
#include <WiFi.h>
#include <LittleFS.h>
#include <ArduinoJson.h>
#include <PubSubClient.h>
#include <esp_system.h>

// External declarations
extern AsyncWebServer server;
extern PubSubClient mqttClient;

// ========================================
// API ENDPOINT HANDLERS
// ========================================

void handleStatus(AsyncWebServerRequest *request)
{
    // Get flash storage information
    size_t totalBytes = 0;
    size_t usedBytes = 0;
    totalBytes = LittleFS.totalBytes();
    usedBytes = LittleFS.usedBytes();

    DynamicJsonDocument doc(2048); // Large size for comprehensive data

    // === DEVICE INFORMATION ===
    JsonObject device = doc.createNestedObject("device");
    device["owner"] = String(getDeviceOwnerKey());
    device["hostname"] = String(getMdnsHostname());
    device["timezone"] = String(getTimezone());

    // === HARDWARE INFORMATION ===
    JsonObject hardware = doc.createNestedObject("hardware");
    hardware["chip_model"] = ESP.getChipModel();
    hardware["chip_revision"] = ESP.getChipRevision();
    hardware["cpu_frequency_mhz"] = ESP.getCpuFreqMHz();
    hardware["sdk_version"] = ESP.getSdkVersion();

    // Reset reason
    esp_reset_reason_t resetReason = esp_reset_reason();
    const char *resetReasonStr = "Unknown";
    switch (resetReason)
    {
    case ESP_RST_POWERON:
        resetReasonStr = "Power-on";
        break;
    case ESP_RST_EXT:
        resetReasonStr = "External reset";
        break;
    case ESP_RST_SW:
        resetReasonStr = "Software reset";
        break;
    case ESP_RST_PANIC:
        resetReasonStr = "Panic/exception";
        break;
    case ESP_RST_INT_WDT:
        resetReasonStr = "Interrupt watchdog";
        break;
    case ESP_RST_TASK_WDT:
        resetReasonStr = "Task watchdog";
        break;
    case ESP_RST_WDT:
        resetReasonStr = "Other watchdog";
        break;
    case ESP_RST_DEEPSLEEP:
        resetReasonStr = "Deep sleep";
        break;
    case ESP_RST_BROWNOUT:
        resetReasonStr = "Brownout";
        break;
    case ESP_RST_SDIO:
        resetReasonStr = "SDIO reset";
        break;
    default:
        resetReasonStr = "Unknown";
        break;
    }
    hardware["reset_reason"] = resetReasonStr;

    // === SYSTEM STATUS ===
    JsonObject system = doc.createNestedObject("system");
    system["uptime_ms"] = millis();

    // Memory information
    JsonObject memory = system.createNestedObject("memory");
    memory["free_heap"] = ESP.getFreeHeap();
    memory["total_heap"] = ESP.getHeapSize();
    memory["used_heap"] = ESP.getHeapSize() - ESP.getFreeHeap();

    // Flash storage breakdown
    JsonObject flash = system.createNestedObject("flash");

    // Total flash chip size (4MB on ESP32-C3)
    uint32_t totalFlashSize = ESP.getFlashChipSize();
    flash["total_chip_size"] = totalFlashSize;

    // App partition (firmware)
    JsonObject app_partition = flash.createNestedObject("app_partition");
    uint32_t appUsed = ESP.getSketchSize();
    uint32_t appFree = ESP.getFreeSketchSpace();
    uint32_t appTotal = appUsed + appFree;
    app_partition["used"] = appUsed;
    app_partition["free"] = appFree;
    app_partition["total"] = appTotal;
    app_partition["percent_of_total_flash"] = (appTotal * 100) / totalFlashSize;

    // File system (LittleFS)
    JsonObject filesystem = flash.createNestedObject("filesystem");
    filesystem["used"] = usedBytes;
    filesystem["free"] = totalBytes - usedBytes;
    filesystem["total"] = totalBytes;
    filesystem["percent_of_total_flash"] = (totalBytes * 100) / totalFlashSize;

    // === NETWORK STATUS ===
    JsonObject network = doc.createNestedObject("network");

    // WiFi information
    JsonObject wifi = network.createNestedObject("wifi");
    wifi["connected"] = (WiFi.status() == WL_CONNECTED);
    wifi["ssid"] = WiFi.SSID();
    wifi["ip_address"] = WiFi.localIP().toString();
    wifi["mac_address"] = WiFi.macAddress();
    wifi["signal_strength_dbm"] = WiFi.RSSI();
    wifi["gateway"] = WiFi.gatewayIP().toString();
    wifi["dns"] = WiFi.dnsIP().toString();

    // MQTT information
    const RuntimeConfig &runtimeConfig = getRuntimeConfig();
    JsonObject mqtt = network.createNestedObject("mqtt");
    mqtt["connected"] = mqttClient.connected();
    mqtt["server"] = runtimeConfig.mqttServer;
    mqtt["port"] = runtimeConfig.mqttPort;
    mqtt["topic"] = String(getLocalPrinterTopic());

    // === FEATURES STATUS ===
    JsonObject features = doc.createNestedObject("features");

    // Unbidden Ink status
    JsonObject unbiddenInk = features.createNestedObject("unbidden_ink");
    // Reload settings from file to ensure we have the latest values
    loadUnbiddenInkSettings();
    UnbiddenInkSettings settings = getCurrentUnbiddenInkSettings();
    unbiddenInk["enabled"] = settings.enabled;
    if (settings.enabled)
    {
        unbiddenInk["start_hour"] = settings.startHour;
        unbiddenInk["end_hour"] = settings.endHour;
        unbiddenInk["frequency_minutes"] = settings.frequencyMinutes;
        unbiddenInk["next_message_time"] = getNextUnbiddenInkTime();
    }

    // Hardware buttons configuration
    JsonObject buttons = features.createNestedObject("hardware_buttons");
    buttons["num_buttons"] = numHardwareButtons;
    buttons["debounce_ms"] = buttonDebounceMs;
    buttons["long_press_ms"] = buttonLongPressMs;
    buttons["active_low"] = buttonActiveLow;
    buttons["min_interval_ms"] = buttonMinInterval;
    buttons["max_per_minute"] = buttonMaxPerMinute;
    JsonArray buttonArray = buttons.createNestedArray("buttons");
    // Use existing runtime configuration for button actions
    for (int i = 0; i < numHardwareButtons; i++)
    {
        JsonObject button = buttonArray.createNestedObject();
        button["gpio"] = buttonGPIOs[i];
        button["short_endpoint"] = runtimeConfig.buttonShortActions[i];
        button["long_endpoint"] = runtimeConfig.buttonLongActions[i];
    }

    // Logging configuration
    JsonObject logging = features.createNestedObject("logging");
    logging["level"] = logLevel;
    logging["level_name"] = getLogLevelString(logLevel);
    logging["serial_enabled"] = enableSerialLogging;
    logging["file_enabled"] = enableFileLogging;
    logging["mqtt_enabled"] = enableMQTTLogging;
    logging["betterstack_enabled"] = enableBetterStackLogging;
    if (enableMQTTLogging)
    {
        logging["mqtt_topic"] = mqttLogTopic;
    }
    if (enableFileLogging)
    {
        logging["file_name"] = logFileName;
        logging["max_file_size"] = maxLogFileSize;
    }

    // === CONFIGURATION LIMITS ===
    JsonObject config = doc.createNestedObject("configuration");
    config["max_message_chars"] = maxCharacters;
    config["max_prompt_chars"] = maxPromptCharacters;

    // Temperature (if available)
#ifdef SOC_TEMP_SENSOR_SUPPORTED
    float temp = temperatureRead();
    if (!isnan(temp))
    {
        hardware["temperature"] = temp;
    }
#endif

    // Serialize and send
    String response;
    serializeJson(doc, response);
    request->send(200, "application/json", response);
}

void handleButtons(AsyncWebServerRequest *request)
{
    if (isRateLimited())
    {
        sendRateLimitResponse(request);
        return;
    }

    String buttonConfig = getButtonConfigJson();
    LOG_VERBOSE("WEB", "Button configuration requested");
    request->send(200, "application/json", buttonConfig);
}

void handleMQTTSend(AsyncWebServerRequest *request)
{
    if (isRateLimited())
    {
        sendRateLimitResponse(request);
        return;
    }

    if (!mqttClient.connected())
    {
        sendErrorResponse(request, 503, "MQTT client not connected");
        return;
    }

    // Get and validate JSON body
    extern String getRequestBody(AsyncWebServerRequest * request);
    String body = getRequestBody(request);
    if (body.length() == 0)
    {
        sendValidationError(request, ValidationResult(false, "No JSON body provided"));
        return;
    }

    // Validate JSON structure
    const char *requiredFields[] = {"topic", "message"};
    ValidationResult jsonValidation = validateJSON(body, requiredFields, 2);
    if (!jsonValidation.isValid)
    {
        sendValidationError(request, jsonValidation);
        return;
    }

    // Parse the JSON (we know it's valid now)
    DynamicJsonDocument doc(4096);
    deserializeJson(doc, body);

    String topic = doc["topic"].as<String>();
    String message = doc["message"].as<String>();

    // Validate MQTT topic
    ValidationResult topicValidation = validateMQTTTopic(topic);
    if (!topicValidation.isValid)
    {
        sendValidationError(request, topicValidation);
        return;
    }

    // Validate message content
    ValidationResult messageValidation = validateMessage(message);
    if (!messageValidation.isValid)
    {
        sendValidationError(request, messageValidation);
        return;
    }

    // Create the MQTT payload as JSON with proper escaping
    DynamicJsonDocument payloadDoc(4096);
    payloadDoc["message"] = message; // ArduinoJson handles escaping automatically

    String payload;
    serializeJson(payloadDoc, payload);

    // Publish to MQTT
    if (mqttClient.publish(topic.c_str(), payload.c_str()))
    {
        LOG_VERBOSE("WEB", "MQTT message sent to topic: %s (%d characters)", topic.c_str(), message.length());
        request->send(200, "application/json", "{\"status\":\"success\",\"message\":\"Message scribed via MQTT\"}");
    }
    else
    {
        LOG_ERROR("WEB", "Failed to send MQTT message to topic: %s", topic.c_str());
        request->send(500, "application/json", "{\"status\":\"error\",\"message\":\"Failed to send MQTT message - broker error\"}");
    }
}

void handleConfigGet(AsyncWebServerRequest *request)
{
    if (isAPMode())
    {
        // DEBUG: handleConfigGet() called
    }

    // Check rate limiting
    if (isRateLimited())
    {
        if (isAPMode())
        {
            // DEBUG: handleConfigGet - rate limited
        }
        DynamicJsonDocument errorResponse(256);
        errorResponse["success"] = false;
        errorResponse["error"] = getRateLimitReason();

        String errorString;
        serializeJson(errorResponse, errorString);
        request->send(429, "application/json", errorString);
        return;
    }

    if (isAPMode())
    {
        // DEBUG: handleConfigGet - checking config file validity
    }
    // Ensure config.json exists (create from defaults if needed)
    if (!isConfigFileValid())
    {
        if (isAPMode())
        {
            // DEBUG: handleConfigGet - config file invalid, creating defaults
        }
        LOG_NOTICE("WEB", "config.json not found or invalid, creating from defaults");
        if (!createDefaultConfigFile())
        {
            LOG_ERROR("WEB", "Failed to create default config.json");
            sendErrorResponse(request, 500, "Failed to create configuration file.");
            return;
        }
    }

    File configFile = LittleFS.open("/config.json", "r");
    if (!configFile)
    {
        LOG_ERROR("WEB", "config.json still not accessible after creation");
        sendErrorResponse(request, 500, "Configuration file access error.");
        return;
    }

    // Parse config.json
    DynamicJsonDocument userConfig(2048);
    DeserializationError error = deserializeJson(userConfig, configFile);
    configFile.close();

    if (error)
    {
        LOG_ERROR("WEB", "Failed to parse config.json: %s", error.c_str());
        sendErrorResponse(request, 500, "Invalid config.json format");
        return;
    }

    // Create response with config.json data (with defaults for missing keys)
    DynamicJsonDocument configDoc(2048);

    // Device configuration (with defaults)
    JsonObject device = configDoc.createNestedObject("device");
    if (userConfig.containsKey("device"))
    {
        device["owner"] = userConfig["device"]["owner"] | defaultDeviceOwner;
        device["timezone"] = userConfig["device"]["timezone"] | defaultTimezone;
    }
    else
    {
        device["owner"] = defaultDeviceOwner;
        device["timezone"] = defaultTimezone;
    }

    // Add runtime device information
    device["firmware_version"] = getFirmwareVersion();
    device["boot_time"] = getDeviceBootTime();
    device["mdns"] = String(getMdnsHostname()) + ".local";
    device["ip_address"] = WiFi.localIP().toString();
    device["printer_name"] = getLocalPrinterName();
    device["mqtt_topic"] = getLocalPrinterTopic();
    device["type"] = "local";

    // WiFi configuration (empty if not configured in config.json)
    JsonObject wifi = configDoc.createNestedObject("wifi");
    if (userConfig.containsKey("wifi"))
    {
        wifi["ssid"] = userConfig["wifi"]["ssid"] | "";
        wifi["password"] = userConfig["wifi"]["password"] | "";
    }
    else
    {
        wifi["ssid"] = "";
        wifi["password"] = "";
    }

    // MQTT configuration
    if (userConfig.containsKey("mqtt"))
    {
        configDoc["mqtt"] = userConfig["mqtt"];
    }
    if (userConfig.containsKey("apis"))
    {
        // Only expose chatgptApiToken, not endpoints
        JsonObject apis = configDoc.createNestedObject("apis");
        if (userConfig["apis"].containsKey("chatgptApiToken"))
        {
            apis["chatgptApiToken"] = userConfig["apis"]["chatgptApiToken"];
        }
    }
    if (userConfig.containsKey("validation"))
    {
        configDoc["validation"] = userConfig["validation"];
    }
    if (userConfig.containsKey("webInterface"))
    {
        configDoc["webInterface"] = userConfig["webInterface"];
    }
    else if (userConfig.containsKey("unbiddenInk"))
    {
        configDoc["unbiddenInk"] = userConfig["unbiddenInk"];
    }
    if (userConfig.containsKey("buttons"))
    {
        configDoc["buttons"] = userConfig["buttons"];
    }

<<<<<<< HEAD
    // Note: Remote printers are now served via /api/printer-discovery endpoint
=======
    // Add local printer configuration
    JsonObject printer = configDoc.createNestedObject("printer");
    printer["name"] = getLocalPrinterName();
    printer["topic"] = getLocalPrinterTopic();
    printer["type"] = "local";
>>>>>>> dac2a2c3

    // Add runtime status information for Unbidden Ink
    JsonObject status = configDoc.createNestedObject("status");
    JsonObject unbiddenInkStatus = status.createNestedObject("unbiddenInk");

    // Get current unbidden ink settings and next scheduled time
    // Reload settings from file to ensure we have the latest values
    loadUnbiddenInkSettings();
    UnbiddenInkSettings currentSettings = getCurrentUnbiddenInkSettings();
    if (currentSettings.enabled)
    {
        unsigned long nextTime = getNextUnbiddenInkTime();
        unsigned long currentTime = millis();

        if (nextTime > currentTime)
        {
            unsigned long minutesUntil = (nextTime - currentTime) / (60 * 1000);
            if (minutesUntil == 0)
            {
                unbiddenInkStatus["nextScheduled"] = "< 1 min";
            }
            else
            {
                unbiddenInkStatus["nextScheduled"] = String(minutesUntil) + (minutesUntil == 1 ? " min" : " mins");
            }
        }
        else
        {
            unbiddenInkStatus["nextScheduled"] = "-";
        }
    }
    else
    {
        unbiddenInkStatus["nextScheduled"] = "-";
    }

    String configString;
    serializeJson(configDoc, configString);

    LOG_VERBOSE("WEB", "Configuration from config.json, returning %d bytes", configString.length());
    request->send(200, "application/json", configString);
}

void handleConfigPost(AsyncWebServerRequest *request)
{
    if (isRateLimited())
    {
        sendRateLimitResponse(request);
        return;
    }

    // Get and validate JSON body
    extern String getRequestBody(AsyncWebServerRequest * request);
    String body = getRequestBody(request);
    if (body.length() == 0)
    {
        sendValidationError(request, ValidationResult(false, "No JSON body provided"));
        return;
    }

    // Parse JSON to validate structure
    DynamicJsonDocument doc(largeJsonDocumentSize);
    DeserializationError error = deserializeJson(doc, body);
    if (error)
    {
        sendValidationError(request, ValidationResult(false, "Invalid JSON format: " + String(error.c_str())));
        return;
    }

    // Validate required top-level sections exist
    const char *requiredSections[] = {"device", "wifi", "mqtt", "apis", "validation", "webInterface", "unbiddenInk", "buttons"};
    for (int i = 0; i < 8; i++)
    {
        if (!doc.containsKey(requiredSections[i]))
        {
            sendValidationError(request, ValidationResult(false, "Missing required section: " + String(requiredSections[i])));
            return;
        }
    }

    // Validate device configuration
    JsonObject device = doc["device"];
    if (!device.containsKey("owner") || !device.containsKey("timezone"))
    {
        sendValidationError(request, ValidationResult(false, "Missing required device configuration fields"));
        return;
    }

    String owner = device["owner"];
    String timezone = device["timezone"];
    if (owner.length() == 0 || timezone.length() == 0)
    {
        sendValidationError(request, ValidationResult(false, "Device owner and timezone cannot be empty"));
        return;
    }

    // Validate WiFi configuration
    JsonObject wifi = doc["wifi"];
    if (!wifi.containsKey("ssid") || !wifi.containsKey("password"))
    {
        sendValidationError(request, ValidationResult(false, "Missing required WiFi configuration fields"));
        return;
    }

    String ssid = wifi["ssid"];
    String password = wifi["password"];
    if (ssid.length() == 0)
    {
        sendValidationError(request, ValidationResult(false, "WiFi SSID cannot be empty"));
        return;
    }
    if (password.length() == 0)
    {
        sendValidationError(request, ValidationResult(false, "WiFi password cannot be empty"));
        return;
    } // Validate MQTT configuration
    JsonObject mqtt = doc["mqtt"];
    if (!mqtt.containsKey("server") || !mqtt.containsKey("port") ||
        !mqtt.containsKey("username") || !mqtt.containsKey("password"))
    {
        sendValidationError(request, ValidationResult(false, "Missing required MQTT configuration fields"));
        return;
    }

    int port = mqtt["port"];
    if (port < 1 || port > 65535)
    {
        sendValidationError(request, ValidationResult(false, "MQTT port must be between 1 and 65535"));
        return;
    }

    // Validate APIs configuration (only user-configurable fields)
    JsonObject apis = doc["apis"];
    if (!apis.containsKey("chatgptApiToken"))
    {
        sendValidationError(request, ValidationResult(false, "Missing required ChatGPT API token"));
        return;
    }

    // Validate validation configuration (only maxCharacters)
    JsonObject validation = doc["validation"];
    if (!validation.containsKey("maxCharacters"))
    {
        sendValidationError(request, ValidationResult(false, "Missing required maxCharacters field"));
        return;
    }

    int maxChars = validation["maxCharacters"];
    if (maxChars < 100 || maxChars > 5000)
    {
        sendValidationError(request, ValidationResult(false, "Max characters must be between 100 and 5000"));
        return;
    }

    // Validate unbidden ink configuration
    JsonObject unbiddenInk = doc["unbiddenInk"];
    if (!unbiddenInk.containsKey("enabled") || !unbiddenInk.containsKey("startHour") ||
        !unbiddenInk.containsKey("endHour") || !unbiddenInk.containsKey("frequencyMinutes"))
    {
        sendValidationError(request, ValidationResult(false, "Missing required Unbidden Ink configuration fields"));
        return;
    }

    bool enabled = unbiddenInk["enabled"];
    int startHour = unbiddenInk["startHour"];
    int endHour = unbiddenInk["endHour"];
    int frequency = unbiddenInk["frequencyMinutes"];

    if (startHour < 0 || startHour > 23 || endHour < 0 || endHour > 23)
    {
        sendValidationError(request, ValidationResult(false, "Hours must be between 0 and 23"));
        return;
    }

    if (startHour >= endHour)
    {
        sendValidationError(request, ValidationResult(false, "Start hour must be before end hour"));
        return;
    }

    if (frequency < 15 || frequency > 480)
    {
        sendValidationError(request, ValidationResult(false, "Frequency must be between 15 minutes and 8 hours"));
        return;
    }

    if (enabled && (!unbiddenInk.containsKey("prompt") || String((const char *)unbiddenInk["prompt"]).length() == 0))
    {
        sendValidationError(request, ValidationResult(false, "Prompt required when Unbidden Ink is enabled"));
        return;
    }

    // Validate button configuration (exactly 4 buttons)
    JsonObject buttons = doc["buttons"];
    const char *buttonKeys[] = {"button1", "button2", "button3", "button4"};
    const char *validActions[] = {"/api/joke", "/api/riddle", "/api/quote", "/api/quiz", "/api/print-test", "/api/unbidden-ink", ""};

    for (int i = 0; i < 4; i++)
    {
        if (!buttons.containsKey(buttonKeys[i]))
        {
            sendValidationError(request, ValidationResult(false, "Missing button configuration: " + String(buttonKeys[i])));
            return;
        }

        JsonObject button = buttons[buttonKeys[i]];
        if (!button.containsKey("shortAction") || !button.containsKey("longAction"))
        {
            sendValidationError(request, ValidationResult(false, "Missing shortAction or longAction for " + String(buttonKeys[i])));
            return;
        }

        String shortAction = button["shortAction"];
        String longAction = button["longAction"];

        // MQTT topics are optional - if present, they should be strings
        if (button.containsKey("shortMqttTopic") && !button["shortMqttTopic"].is<String>())
        {
            sendValidationError(request, ValidationResult(false, "shortMqttTopic must be a string for " + String(buttonKeys[i])));
            return;
        }

        if (button.containsKey("longMqttTopic") && !button["longMqttTopic"].is<String>())
        {
            sendValidationError(request, ValidationResult(false, "longMqttTopic must be a string for " + String(buttonKeys[i])));
            return;
        }

        // Validate shortAction (can now be empty or valid action)
        bool validShortAction = false;
        for (int j = 0; j < 7; j++) // Include empty string for short actions
        {
            if (shortAction == validActions[j])
            {
                validShortAction = true;
                break;
            }
        }
        if (!validShortAction)
        {
            sendValidationError(request, ValidationResult(false, "Invalid short action for " + String(buttonKeys[i]) + ": " + shortAction));
            return;
        }

        // Validate longAction (optional, can be empty or valid action)
        bool validLongAction = false;
        for (int j = 0; j < 7; j++) // Include empty string for long actions
        {
            if (longAction == validActions[j])
            {
                validLongAction = true;
                break;
            }
        }
        if (!validLongAction)
        {
            sendValidationError(request, ValidationResult(false, "Invalid long action for " + String(buttonKeys[i]) + ": " + longAction));
            return;
        }
    }

    File configFile = LittleFS.open("/config.json", "w");
    if (!configFile)
    {
        LOG_ERROR("WEB", "Failed to open config.json for writing");
        sendErrorResponse(request, 500, "Failed to save configuration");
        return;
    }

    serializeJson(doc, configFile);
    configFile.close();

    LOG_NOTICE("WEB", "Configuration saved successfully");

    // Reload runtime configuration to reflect changes immediately
    if (!loadRuntimeConfig())
    {
        LOG_WARNING("WEB", "Failed to reload runtime config after save");
    }
    else
    {
        LOG_VERBOSE("WEB", "Runtime configuration reloaded successfully");

        // Update MQTT subscription to new device owner topic
        updateMQTTSubscription();
    }

    sendSuccessResponse(request, "Configuration saved successfully");

    if (isAPMode())
    {
        LOG_NOTICE("WEB", "Device in AP mode - rebooting to connect to new WiFi configuration");
        delay(1000);
        ESP.restart();
    }
}<|MERGE_RESOLUTION|>--- conflicted
+++ resolved
@@ -450,15 +450,7 @@
         configDoc["buttons"] = userConfig["buttons"];
     }
 
-<<<<<<< HEAD
     // Note: Remote printers are now served via /api/printer-discovery endpoint
-=======
-    // Add local printer configuration
-    JsonObject printer = configDoc.createNestedObject("printer");
-    printer["name"] = getLocalPrinterName();
-    printer["topic"] = getLocalPrinterTopic();
-    printer["type"] = "local";
->>>>>>> dac2a2c3
 
     // Add runtime status information for Unbidden Ink
     JsonObject status = configDoc.createNestedObject("status");
